--- conflicted
+++ resolved
@@ -3,13 +3,8 @@
 
 ## Dependencies
 
-<<<<<<< HEAD
-- ``navlie``
-- ``pymlg``
-=======
-- ``pynav`` (optional, for conversions into pynav types)
-- ``pylie`` (installed automatically by `pip`)
->>>>>>> a01d20ea
+- ``navlie`` (optional)
+- ``pymlg`` (installed by pip)
 
 ## Installation
 
